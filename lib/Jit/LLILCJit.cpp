--- conflicted
+++ resolved
@@ -253,9 +253,8 @@
 
     // Construct the jitting layers.
     EEMemoryManager MM(&Context);
-<<<<<<< HEAD
-    ObjectLoadListener Listener(&Context, &MM);
-    orc::ObjectLinkingLayer<decltype(Listener)> Loader(Listener);
+    ObjectLoadListener Listener(&Context);
+    orc::EEObjectLinkingLayer<decltype(Listener)> Loader(Listener);
     auto ReserveUnwindSpace = [&MM](std::unique_ptr<object::ObjectFile> Obj) {
       MM.reserveUnwindSpace(*Obj);
       return std::move(Obj);
@@ -264,12 +263,6 @@
         UnwindReserver(Loader, ReserveUnwindSpace);
     orc::IRCompileLayer<decltype(UnwindReserver)> Compiler(
         UnwindReserver, orc::LLILCCompiler(*TM));
-=======
-    ObjectLoadListener Listener(&Context);
-    orc::EEObjectLinkingLayer<decltype(Listener)> Loader(Listener);
-    orc::IRCompileLayer<decltype(Loader)> Compiler(Loader,
-                                                   orc::LLILCCompiler(*TM));
->>>>>>> 1b115fda
 
     // Now jit the method.
     if (Context.Options->DumpLevel == DumpLevel::VERBOSE) {
